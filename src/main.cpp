--- conflicted
+++ resolved
@@ -28,11 +28,8 @@
 #include <stdint.h>
 #include <sstream>
 #include <string>
-<<<<<<< HEAD
 #include <syslog.h>
-=======
 #include <sys/mtio.h>
->>>>>>> fbba173a
 #include <sys/stat.h>
 #include <termios.h>
 #include <vector>
